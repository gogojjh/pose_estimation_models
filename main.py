--- conflicted
+++ resolved
@@ -13,11 +13,7 @@
 
 
 def main(args):
-
-    if args.im_size is not None:
-        image_size = [args.im_size[0], args.im_size[1]]
-    else:
-        image_size = None
+    image_size = [args.im_size, args.im_size] if args.im_size is not None else None
     args.out_dir.mkdir(exist_ok=True, parents=True)
 
     # Choose a matcher
@@ -84,17 +80,7 @@
     )
 
     # Hyperparameters shared by all methods:
-<<<<<<< HEAD
-    parser.add_argument(
-        "--im_size",
-        nargs=2,
-        type=int,
-        help="resize applied to the image and intrinsics (w, h)",
-        default=None,
-    )
-=======
     parser.add_argument("--im_size", type=int, default=512, help="resize img to im_size x im_size")
->>>>>>> 052dc4a9
     parser.add_argument("--n_kpts", type=int, default=2048, help="max num keypoints")
     parser.add_argument("--device", type=str, default="cuda", choices=["cpu", "cuda"])
     parser.add_argument(
