--- conflicted
+++ resolved
@@ -53,14 +53,9 @@
 img0 = matcher.image_loader('path/to/img0.png', resize=img_size)
 img1 = matcher.image_loader('path/to/img1.png', resize=img_size)
 
-<<<<<<< HEAD
 result = matcher(img0, img1, device=device)
 num_inliers, H, mkpts0, mkpts1 = result['num_inliers'], result['H'], result['mkpts0'], result['mkpts1']
 # result.keys() = ['num_inliers', 'H', 'mkpts0', 'mkpts1', 'inliers0', 'inliers1', 'kpts0', 'kpts1', 'desc0', 'desc1']
-
-=======
-num_inliers, H, mkpts0, mkpts1 = matcher(img0, img1)
->>>>>>> 338ac2e4
 ```
 
 You can also run as a standalone script, which will perform inference on the the examples inside `./assets`. It is possible to specify also resolution and num_keypoints. This will take a few seconds also on a laptop's CPU, and will produce the same images that you see above.
