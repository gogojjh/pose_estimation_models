
import urllib.request

import sys
from pathlib import Path
import math
import torch
import os
import torchvision.transforms as tfm
import torch.nn.functional as F


sys.path.append(str(Path(__file__).parent.parent.joinpath('third_party/duster')))
from dust3r.inference import inference, load_model
from dust3r.image_pairs import make_pairs
from dust3r.cloud_opt import global_aligner, GlobalAlignerMode
from dust3r.utils.geometry import find_reciprocal_matches, xy_grid

from matching.base_matcher import BaseMatcher


class DusterMatcher(BaseMatcher):
    model_path = 'model_weights/duster_vit_large.pth'    
    vit_patch_size = 16

    def __init__(self, device="cpu", *args, **kwargs):
        super().__init__(device)
        self.normalize = tfm.Normalize((0.5, 0.5, 0.5), (0.5, 0.5, 0.5))

        self.download_weights()
        self.model = load_model(self.model_path, device)

    @staticmethod
    def download_weights():
        url = 'https://download.europe.naverlabs.com/ComputerVision/DUSt3R/DUSt3R_ViTLarge_BaseDecoder_512_dpt.pth'

        os.makedirs("model_weights", exist_ok=True)
        if not os.path.isfile(DusterMatcher.model_path):
            print("Downloading Duster(ViT large)... (takes a while)")
            urllib.request.urlretrieve(url, DusterMatcher.model_path)

    def preprocess(self, img):
        # the super-class already makes sure that img0,img1 have 
        # same resolution and that h == w
        _, h, _ = img.shape
        imsize = h
        if not ((h % self.vit_patch_size) == 0):
            imsize = int(self.vit_patch_size*round(h / self.vit_patch_size, 0))            
            img = tfm.functional.resize(img, imsize, antialias=True)
        img = self.normalize(img).unsqueeze(0)

        return img

<<<<<<< HEAD
    @torch.inference_mode()
    def forward(self, img0, img1):
        super().forward(img0, img1)
=======
    def _forward(self, img0, img1):
>>>>>>> d6ed012e
        
        img0 = self.preprocess(img0)
        img1 = self.preprocess(img1)

        images = [{'img': img0, 'idx': 0, 'instance': 0}, {'img': img1, 'idx': 1, 'instance': 1}]
        pairs = make_pairs(images, scene_graph='complete', prefilter=None, symmetrize=True)
        output = inference(pairs, self.model, self.device, batch_size=1)

        scene = global_aligner(output, device=self.device, mode=GlobalAlignerMode.PairViewer)
        # retrieve useful values from scene:
        confidence_masks = scene.get_masks()
        pts3d = scene.get_pts3d()
        imgs = scene.imgs
        pts2d_list, pts3d_list = [], []
        for i in range(2):
            conf_i = confidence_masks[i].cpu().numpy()
            pts2d_list.append(xy_grid(*imgs[i].shape[:2][::-1])[conf_i])  # imgs[i].shape[:2] = (H, W)
            pts3d_list.append(pts3d[i].detach().cpu().numpy()[conf_i])
        reciprocal_in_P2, nn2_in_P1, _ = find_reciprocal_matches(*pts3d_list)

        mkpts0 = pts2d_list[1][reciprocal_in_P2]
        mkpts1 = pts2d_list[0][nn2_in_P1][reciprocal_in_P2]

        # process_matches is implemented by the parent BaseMatcher, it is the
        # same for all methods, given the matched keypoints
        return self.process_matches(mkpts0, mkpts1)<|MERGE_RESOLUTION|>--- conflicted
+++ resolved
@@ -51,13 +51,8 @@
 
         return img
 
-<<<<<<< HEAD
     @torch.inference_mode()
-    def forward(self, img0, img1):
-        super().forward(img0, img1)
-=======
     def _forward(self, img0, img1):
->>>>>>> d6ed012e
         
         img0 = self.preprocess(img0)
         img1 = self.preprocess(img1)
