--- conflicted
+++ resolved
@@ -19,12 +19,8 @@
     def __init__(self, device="cpu"):
         super().__init__(device)
     
-<<<<<<< HEAD
     @torch.inference_mode()
-    def forward(self, img0, img1):
-=======
     def _forward(self, img0, img1):
->>>>>>> d6ed012e
         """
         "extractor" and "matcher" are instantiated by the subclasses.
         """
