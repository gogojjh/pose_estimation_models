from matching.base_matcher import BaseMatcher
from matching.utils import to_numpy
import torch
from pathlib import Path
import gdown
import sys
from copy import deepcopy
import torchvision.transforms as tfm

sys.path.append(str(Path(__file__).parent.parent.joinpath('third_party/EfficientLoFTR')))

from src.loftr import LoFTR, full_default_cfg, opt_default_cfg, reparameter
<<<<<<< HEAD

class EfficientLoFTRMatcher(BaseMatcher):
    weights_src = 'https://drive.google.com/file/d/1jFy2JbMKlIp82541TakhQPaoyB5qDeic/view'
    model_path = 'model_weights/eloftr_outdoor.ckpt'
    divisible_size = 32
=======
from . import WEIGHTS_DIR


class EfficientLoFTRMatcher(BaseMatcher):
    weights_src = 'https://drive.google.com/file/d/1jFy2JbMKlIp82541TakhQPaoyB5qDeic/view'
    model_path = WEIGHTS_DIR.joinpath('eloftr_outdoor.ckpt')
>>>>>>> b13f5a24
    
    def __init__(self, device="cpu", cfg='full', **kwargs):
        super().__init__(device, **kwargs)
        
        self.precision = kwargs.get('precision', self.get_precision())
        
        self.download_weights()
        
        self.matcher = LoFTR(config=deepcopy(full_default_cfg if cfg =='full' else opt_default_cfg))
        
        self.matcher.load_state_dict(torch.load(self.model_path, map_location=torch.device('cpu'))['state_dict'])
        self.matcher = reparameter(self.matcher).to(self.device).eval()
       
    def get_precision(self):
        return 'fp16'
     
    def download_weights(self):
        model_dir = Path("model_weights")
        model_dir.mkdir(exist_ok=True)
        if not Path(EfficientLoFTRMatcher.model_path).is_file():
            print("Downloading eLoFTR outdoor... (takes a while)")
            gdown.download(EfficientLoFTRMatcher.weights_src,
                                output=str(EfficientLoFTRMatcher.model_path),
                                fuzzy=True)

    def preprocess(self, img):
        _, h, w = img.shape
        orig_shape = h, w
        imsize = h
        if not ((h % EfficientLoFTRMatcher.divisible_size) == 0):
            imsize = int(EfficientLoFTRMatcher.divisible_size*round(h / EfficientLoFTRMatcher.divisible_size, 0))
            img = tfm.functional.resize(img, imsize, antialias=True)
        _, new_h, new_w = img.shape
        if not ((new_w % EfficientLoFTRMatcher.divisible_size) == 0):
            safe_w = int(EfficientLoFTRMatcher.divisible_size*round(new_w / EfficientLoFTRMatcher.divisible_size, 0))
            img = tfm.functional.resize(img, (new_h, safe_w), antialias=True)
            
        return tfm.Grayscale()(img).unsqueeze(0).to(self.device), orig_shape
        
    def _forward(self, img0, img1):
        img0, img0_orig_shape = self.preprocess(img0)
        img1, img1_orig_shape = self.preprocess(img1)

        batch = {'image0': img0, 'image1': img1}
        if self.precision == 'mp' and self.device == 'cuda':
            with torch.autocast(enabled=True, device_type='cuda'):
                self.matcher(batch)
        else:
            self.matcher(batch)
            
        mkpts0 = to_numpy(batch['mkpts0_f'])
        mkpts1 = to_numpy(batch['mkpts1_f'])
        
        H0, W0, H1, W1 = *img0.shape[-2:], *img1.shape[-2:] 
        mkpts0 = self.rescale_coords(mkpts0, *img0_orig_shape, H0, W0)
        mkpts1 = self.rescale_coords(mkpts1, *img1_orig_shape, H1, W1)

        
        num_inliers, H, inliers0, inliers1 = self.process_matches(mkpts0, mkpts1)
        return {'num_inliers':num_inliers,
                'H': H,
                'mkpts0':mkpts0, 'mkpts1':mkpts1,
                'inliers0':inliers0, 'inliers1':inliers1,
                'kpts0':None, 'kpts1':None, 
                'desc0':None,'desc1': None}
     <|MERGE_RESOLUTION|>--- conflicted
+++ resolved
@@ -10,20 +10,11 @@
 sys.path.append(str(Path(__file__).parent.parent.joinpath('third_party/EfficientLoFTR')))
 
 from src.loftr import LoFTR, full_default_cfg, opt_default_cfg, reparameter
-<<<<<<< HEAD
-
-class EfficientLoFTRMatcher(BaseMatcher):
-    weights_src = 'https://drive.google.com/file/d/1jFy2JbMKlIp82541TakhQPaoyB5qDeic/view'
-    model_path = 'model_weights/eloftr_outdoor.ckpt'
-    divisible_size = 32
-=======
 from . import WEIGHTS_DIR
-
 
 class EfficientLoFTRMatcher(BaseMatcher):
     weights_src = 'https://drive.google.com/file/d/1jFy2JbMKlIp82541TakhQPaoyB5qDeic/view'
     model_path = WEIGHTS_DIR.joinpath('eloftr_outdoor.ckpt')
->>>>>>> b13f5a24
     
     def __init__(self, device="cpu", cfg='full', **kwargs):
         super().__init__(device, **kwargs)
