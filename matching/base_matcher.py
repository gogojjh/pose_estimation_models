import cv2
import torch
import numpy as np
from PIL import Image
import torchvision.transforms as tfm
import warnings
from pathlib import Path
from typing import Tuple

from matching import get_matcher
from matching.utils import to_normalized_coords, to_px_coords, to_numpy


from typing import Union, Tuple
from pathlib import Path
import warnings
import torch
import torch.nn as nn
import torchvision.transforms as tfm
from PIL import Image
import numpy as np
import cv2


class BaseMatcher(torch.nn.Module):
    """
    This serves as a base class for all matchers. It provides a simple interface
    for its sub-classes to implement, namely each matcher must specify its own
    __init__ and _forward methods. It also provides a common image_loader and
    homography estimator.
    """

    # OpenCV default Ransac params
    DEFAULT_RANSAC_ITERS = 2000
    DEFAULT_RANSAC_CONF = 0.95
    DEFAULT_REPROJ_THRESH = 3

    def __init__(self, device="cpu", **kwargs):
        super().__init__()
        self.device = device

        self.ransac_iters = kwargs.get("ransac_iters", BaseMatcher.DEFAULT_RANSAC_ITERS)
        self.ransac_conf = kwargs.get("ransac_conf", BaseMatcher.DEFAULT_RANSAC_CONF)
        self.ransac_reproj_thresh = kwargs.get("ransac_reproj_thresh", BaseMatcher.DEFAULT_REPROJ_THRESH)

    @staticmethod
    def image_loader(
        path: Union[str, Path], resize: Union[int, Tuple] = None, rot_angle: float = 0
    ):
        warnings.warn(
            "`image_loader` is replaced by `load_image` and will be removed in a future release.",
            DeprecationWarning,
        )
        return BaseMatcher.load_image(path, resize, rot_angle)

    @staticmethod
<<<<<<< HEAD
    def load_image(
        path: Union[str, Path], resize: Union[int, Tuple] = None, rot_angle: float = 0
    ) -> torch.Tensor:
=======
    def load_image(path: str | Path, resize: int | Tuple = None, rot_angle: float = 0) -> torch.Tensor:
>>>>>>> 052dc4a9
        if isinstance(resize, int):
            resize = (resize, resize)
        img = tfm.ToTensor()(Image.open(path).convert("RGB"))
        tensor_size1 = img.shape

        if resize is not None:
            img = tfm.Resize(resize, antialias=False)(img)
        img = tfm.functional.rotate(img, rot_angle)
        tensor_size2 = img.shape

        print(f" - adding {path} with resolution {tensor_size1} --> {tensor_size2}")
        return img

    def rescale_coords(
        self,
        pts: Union[np.ndarray, torch.Tensor],
        h_orig: int,
        w_orig: int,
        h_new: int,
        w_new: int,
    ) -> np.ndarray:
        """Rescale kpts coordinates from one img size to another

        Args:
            pts (np.ndarray | torch.Tensor): (N,2) array of kpts
            h_orig (int): height of original img
            w_orig (int): width of original img
            h_new (int): height of new img
            w_new (int): width of new img

        Returns:
            np.ndarray: (N,2) array of kpts in original img coordinates
        """
        return to_px_coords(to_normalized_coords(pts, h_new, w_new), h_orig, w_orig)

    @staticmethod
    def find_homography(
        points1: Union[np.ndarray, torch.Tensor],
        points2: Union[np.ndarray, torch.Tensor],
        reproj_thresh: int = DEFAULT_REPROJ_THRESH,
        num_iters: int = DEFAULT_RANSAC_ITERS,
        ransac_conf: float = DEFAULT_RANSAC_CONF,
    ):
        assert points1.shape == points2.shape
        assert points1.shape[1] == 2
        points1, points2 = to_numpy(points1), to_numpy(points2)

        H, inliers_mask = cv2.findHomography(points1, points2, cv2.USAC_MAGSAC, reproj_thresh, ransac_conf, num_iters)
        assert inliers_mask.shape[1] == 1
        inliers_mask = inliers_mask[:, 0]
        return H, inliers_mask.astype(bool)

    def process_matches(self, mkpts0: np.ndarray, mkpts1: np.ndarray):
        if len(mkpts0) < 4:
            return 0, None, mkpts0, mkpts1

        H, inliers_mask = self.find_homography(
            mkpts0,
            mkpts1,
            self.ransac_reproj_thresh,
            self.ransac_iters,
            self.ransac_conf,
        )
        inlier_mkpts0 = mkpts0[inliers_mask]
        inlier_mkpts1 = mkpts1[inliers_mask]
        num_inliers = int(inliers_mask.sum())

        return num_inliers, H, inlier_mkpts0, inlier_mkpts1

    def preprocess(self, img: torch.Tensor) -> torch.Tensor:
        """Image preprocessing for each matcher. Some matchers require grayscale, normalization, etc.
        Applied to each input img independently.

        Default preprocessing is none.

        Args:
            img (torch.Tensor): input image (before preprocessing)

        Returns:
            img (torch.Tensor): img after preprocessing
        """
        return img

    @torch.inference_mode()
    def forward(
        self, img0: Union[torch.Tensor, str, Path], img1: Union[torch.Tensor, str, Path]
    ) -> dict:
        """
        All sub-classes implement the following interface:

        Parameters
        ----------
        img0 : torch.tensor (C x H x W) | str | Path
        img1 : torch.tensor (C x H x W) | str | Path

        Returns
        -------
        dict with keys: ['num_inliers', 'H', 'mkpts0', 'mkpts1', 'inliers0', 'inliers1', 'kpts0', 'kpts1', 'desc0', 'desc1']

        num_inliers : int, number of inliers after RANSAC, i.e. num(inliers0)
        H : np.array (3 x 3), the homography matrix to map mkpts0 to mkpts1
        mkpts0 : np.ndarray (N x 2), keypoints from img0 that match mkpts1 (pre-RANSAC)
        mkpts1 : np.ndarray (N x 2), keypoints from img1 that match mkpts0 (pre-RANSAC)
        inliers0 : np.ndarray (N x 2), filtered mkpts0 that fit the H model (post-RANSAC mkpts)
        inliers1 : np.ndarray (N x 2), filtered mkpts1 that fit the H model (post-RANSAC mkpts)
        kpts0 : np.ndarray (N x 2), all detected keypoints from img0
        kpts1 : np.ndarray (N x 2), all detected keypoints from img1
        desc0 : np.ndarray (N x 2), all descriptors from img0
        desc1 : np.ndarray (N x 2), all descriptors from img1
        """
        # Take as input a pair of images (not a batch)
        if isinstance(img0, (str, Path)):
            img0 = BaseMatcher.load_image(img0)
        if isinstance(img1, (str, Path)):
            img1 = BaseMatcher.load_image(img1)

        assert isinstance(img0, torch.Tensor)
        assert isinstance(img1, torch.Tensor)

        img0 = img0.to(self.device)
        img1 = img1.to(self.device)

        # self._forward() is implemented by the children modules
        mkpts0, mkpts1, keypoints0, keypoints1, descriptors0, descriptors1 = (
            self._forward(img0, img1)
        )

        mkpts0, mkpts1 = to_numpy(mkpts0), to_numpy(mkpts1)
        num_inliers, H, inliers0, inliers1 = self.process_matches(mkpts0, mkpts1)

        return {
            "num_inliers": num_inliers,
            "H": H,
            "mkpts0": mkpts0,
            "mkpts1": mkpts1,
            "inliers0": mkpts0,
            "inliers1": mkpts1,
            "kpts0": to_numpy(keypoints0),
            "kpts1": to_numpy(keypoints1),
            "desc0": to_numpy(descriptors0),
            "desc1": to_numpy(descriptors1),
        }


class EnsembleMatcher(BaseMatcher):
    def __init__(self, matcher_names=[], device="cpu", **kwargs):
        super().__init__(device, **kwargs)

        self.matchers = [get_matcher(name, device=device, **kwargs) for name in matcher_names]

    def _forward(self, img0, img1):
        all_mkpts0, all_mkpts1 = [], []
        for matcher in self.matchers:
            mkpts0, mkpts1, _, _, _, _ = matcher._forward(img0, img1)
            all_mkpts0.append(to_numpy(mkpts0))
            all_mkpts1.append(to_numpy(mkpts1))
        all_mkpts0, all_mkpts1 = np.concatenate(all_mkpts0), np.concatenate(all_mkpts1)
        return all_mkpts0, all_mkpts1, None, None, None, None<|MERGE_RESOLUTION|>--- conflicted
+++ resolved
@@ -54,13 +54,9 @@
         return BaseMatcher.load_image(path, resize, rot_angle)
 
     @staticmethod
-<<<<<<< HEAD
     def load_image(
         path: Union[str, Path], resize: Union[int, Tuple] = None, rot_angle: float = 0
     ) -> torch.Tensor:
-=======
-    def load_image(path: str | Path, resize: int | Tuple = None, rot_angle: float = 0) -> torch.Tensor:
->>>>>>> 052dc4a9
         if isinstance(resize, int):
             resize = (resize, resize)
         img = tfm.ToTensor()(Image.open(path).convert("RGB"))
