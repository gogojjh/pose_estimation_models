
import py3_wget
import sys
from pathlib import Path
import torch
import os
import torchvision.transforms as tfm
import py3_wget
from matching.base_matcher import BaseMatcher, to_numpy

sys.path.append(str(Path(__file__).parent.parent.joinpath('third_party/DeDoDe')))
from DeDoDe import dedode_detector_L, dedode_detector_B, dedode_descriptor_G, dedode_descriptor_B

sys.path.append(str(Path(__file__).parent.parent.joinpath('third_party/Steerers')))
from rotation_steerers.steerers import DiscreteSteerer, ContinuousSteerer
from rotation_steerers.matchers.max_similarity import MaxSimilarityMatcher, ContinuousMaxSimilarityMatcher

<<<<<<< HEAD
=======
from . import WEIGHTS_DIR

>>>>>>> b13f5a24
class SteererMatcher(BaseMatcher):
    detector_path_L = WEIGHTS_DIR.joinpath('dedode_detector_L.pth')

    descriptor_path_G = WEIGHTS_DIR.joinpath('dedode_descriptor_G.pth')
    descriptor_path_B_C4 = WEIGHTS_DIR.joinpath('B_C4_Perm_descriptor_setting_C.pth')
    descriptor_path_B_SO2 = WEIGHTS_DIR.joinpath('B_SO2_Spread_descriptor_setting_B.pth')

    steerer_path_C = WEIGHTS_DIR.joinpath('B_C4_Perm_steerer_setting_C.pth')
    steerer_path_B = WEIGHTS_DIR.joinpath('B_SO2_Spread_steerer_setting_B.pth')

    dino_patch_size = 14

    def __init__(self, device="cpu", max_num_keypoints=2048, dedode_thresh=0.05, steerer_type='C8', *args, **kwargs):
        super().__init__(device, **kwargs)
<<<<<<< HEAD
        
        self.max_keypoints = max_num_keypoints
        self.threshold = dedode_thresh
        
        self.download_weights()

        self.normalize = tfm.Normalize(mean=[0.485, 0.456, 0.406], std=[0.229, 0.224, 0.225])

        self.detector, self.descriptor, self.steerer, self.matcher = self.build_matcher(steerer_type, device=device)

    @staticmethod
    def download_weights():
        # download detector
        if not os.path.isfile(SteererMatcher.detector_path_L):
=======

        WEIGHTS_DIR.mkdir(exist_ok=True)
        # download detector
        self.download_weights()

        self.max_keypoints = max_num_keypoints
        self.threshold = dedode_thresh

        self.normalize = tfm.Normalize(mean=[0.485, 0.456, 0.406], std=[0.229, 0.224, 0.225])

        self.detector, self.descriptor, self.steerer, self.matcher = self.build_matcher(steerer_type, device=device)

    def download_weights(self):
        if not os.path.isfile(self.detector_path_L):
>>>>>>> b13f5a24
            print("Downloading dedode_detector_L.pth")
            py3_wget.download_file(
                "https://github.com/Parskatt/DeDoDe/releases/download/dedode_pretrained_models/dedode_detector_L.pth",
                SteererMatcher.detector_path_L
            )
        # download descriptors
        if not os.path.isfile(SteererMatcher.descriptor_path_G):
            print("Downloading dedode_descriptor_G.pth")
            py3_wget.download_file(
                "https://github.com/Parskatt/DeDoDe/releases/download/dedode_pretrained_models/dedode_descriptor_G.pth",
                SteererMatcher.descriptor_path_G
            )
        if not os.path.isfile(SteererMatcher.descriptor_path_B_C4):
            print("Downloading dedode_descriptor_B_C4.pth")
            py3_wget.download_file(
                'https://github.com/georg-bn/rotation-steerers/releases/download/release-2/B_C4_Perm_descriptor_setting_C.pth',
                SteererMatcher.descriptor_path_B_C4
            )
        if not os.path.isfile(SteererMatcher.descriptor_path_B_SO2):
            print("Downloading dedode_descriptor_B_S02.pth")
            py3_wget.download_file(
                'https://github.com/georg-bn/rotation-steerers/releases/download/release-2/B_SO2_Spread_descriptor_setting_B.pth',
                SteererMatcher.descriptor_path_B_SO2
            )
        # download steerers
        if not os.path.isfile(SteererMatcher.steerer_path_C):
            print("Downloading B_C4_Perm_steerer_setting_C.pth")
            py3_wget.download_file(
                'https://github.com/georg-bn/rotation-steerers/releases/download/release-2/B_C4_Perm_steerer_setting_C.pth',
                SteererMatcher.steerer_path_C
            )
        if not os.path.isfile(SteererMatcher.steerer_path_B):
            print("Downloading B_SO2_Spread_steerer_setting_B.pth")
            py3_wget.download_file(
                'https://github.com/georg-bn/rotation-steerers/releases/download/release-2/B_SO2_Spread_steerer_setting_B.pth',
                SteererMatcher.steerer_path_B
            )

    def build_matcher(self, steerer_type='C8', device='cpu'):
        if steerer_type == 'C4':
            detector = dedode_detector_L(weights = torch.load(self.detector_path_L, map_location = device))
            descriptor = dedode_descriptor_B(weights = torch.load(self.descriptor_path_B_C4, map_location = device))
            steerer = DiscreteSteerer(generator=torch.load(self.steerer_path_C, map_location = device))
            steerer_order = 4
        elif steerer_type == 'C8':
            detector = dedode_detector_L(weights = torch.load(self.detector_path_L, map_location = device))
            descriptor = dedode_descriptor_B(weights=torch.load(self.descriptor_path_B_SO2, map_location=device))
            steerer_order = 8
            steerer = DiscreteSteerer(
                generator=torch.matrix_exp(
                    (2 * 3.14159 / steerer_order)
                    * torch.load(self.steerer_path_B,map_location=device))
                )

        elif steerer_type == 'S02':
            descriptor = dedode_descriptor_B(weights=torch.load(self.descriptor_path_B_SO2,map_location=device))
            steerer = ContinuousSteerer(generator=torch.load(self.steerer_path_B,map_location=device))

        else:
            print(f'Steerer type {steerer_type} not yet implemented')

        if steerer_type == 'SO2':
            matcher = ContinuousMaxSimilarityMatcher(steerer=steerer, angles=[0.2, 1.2879, 3.14])
        else:
            matcher = MaxSimilarityMatcher(steerer=steerer, steerer_order=steerer_order)

        return detector, descriptor, steerer, matcher

    def preprocess(self, img):
        # ensure that the img has the proper w/h to be compatible with patch sizes
        _, h, w = img.shape
        orig_shape = h, w
        imsize = h
        if not ((h % self.dino_patch_size) == 0):
            imsize = int(self.dino_patch_size*round(h / self.dino_patch_size, 0))
            img = tfm.functional.resize(img, imsize, antialias=True)
        _, new_h, new_w = img.shape
        if not ((new_w % self.dino_patch_size) == 0):
            safe_w = int(self.dino_patch_size*round(new_w / self.dino_patch_size, 0))
            img = tfm.functional.resize(img, (new_h, safe_w), antialias=True)

        img = self.normalize(img).unsqueeze(0).to(self.device)
        return img, orig_shape

    def _forward(self, img0, img1):
        # the super-class already makes sure that img0,img1 have same resolution
        # and that h == w
        img0, img0_orig_shape = self.preprocess(img0)
        img1, img1_orig_shape = self.preprocess(img1)

        batch_0 = {"image": img0}
        detections_0 = self.detector.detect(batch_0, num_keypoints=self.max_keypoints)
        keypoints_0, P_0 = detections_0["keypoints"], detections_0["confidence"]

        batch_1 = {"image": img1}
        detections_1 = self.detector.detect(batch_1, num_keypoints=self.max_keypoints)
        keypoints_1, P_1 = detections_1["keypoints"], detections_1["confidence"]

        description_0 = self.descriptor.describe_keypoints(batch_0, keypoints_0)["descriptions"]
        description_1 = self.descriptor.describe_keypoints(batch_1, keypoints_1)["descriptions"]

        matches_0, matches_1, _ = self.matcher.match(
            keypoints_0, description_0,
            keypoints_1, description_1,
            P_A = P_0, P_B = P_1, normalize = True, inv_temp=20,
            threshold = self.threshold # Increasing threshold -> fewer matches, fewer outliers
        )

        H0, W0, H1, W1 = *img0.shape[-2:], *img1.shape[-2:]
        mkpts0, mkpts1 = self.matcher.to_pixel_coords(matches_0, matches_1, H0, W0, H1, W1)

        # dedode sometimes requires reshaping an image to fit vit patch size evenly, so we need to 
        # rescale kpts to the original img
        mkpts0 = self.rescale_coords(mkpts0, *img0_orig_shape, H0, W0)
        mkpts1 = self.rescale_coords(mkpts1, *img1_orig_shape, H1, W1)

        # process_matches is implemented by the parent BaseMatcher, it is the
        # same for all methods, given the matched keypoints
        mkpts0, mkpts1 = to_numpy(mkpts0), to_numpy(mkpts1)
        num_inliers, H, inliers0, inliers1 = self.process_matches(mkpts0, mkpts1)
        return {'num_inliers':num_inliers,
                'H': H,
                'mkpts0':mkpts0, 'mkpts1':mkpts1,
                'inliers0':inliers0, 'inliers1':inliers1,
                'kpts0':to_numpy(keypoints_0), 'kpts1':to_numpy(keypoints_1), 
                'desc0':to_numpy(description_0),'desc1': to_numpy(description_1)}<|MERGE_RESOLUTION|>--- conflicted
+++ resolved
@@ -15,11 +15,8 @@
 from rotation_steerers.steerers import DiscreteSteerer, ContinuousSteerer
 from rotation_steerers.matchers.max_similarity import MaxSimilarityMatcher, ContinuousMaxSimilarityMatcher
 
-<<<<<<< HEAD
-=======
 from . import WEIGHTS_DIR
 
->>>>>>> b13f5a24
 class SteererMatcher(BaseMatcher):
     detector_path_L = WEIGHTS_DIR.joinpath('dedode_detector_L.pth')
 
@@ -34,22 +31,6 @@
 
     def __init__(self, device="cpu", max_num_keypoints=2048, dedode_thresh=0.05, steerer_type='C8', *args, **kwargs):
         super().__init__(device, **kwargs)
-<<<<<<< HEAD
-        
-        self.max_keypoints = max_num_keypoints
-        self.threshold = dedode_thresh
-        
-        self.download_weights()
-
-        self.normalize = tfm.Normalize(mean=[0.485, 0.456, 0.406], std=[0.229, 0.224, 0.225])
-
-        self.detector, self.descriptor, self.steerer, self.matcher = self.build_matcher(steerer_type, device=device)
-
-    @staticmethod
-    def download_weights():
-        # download detector
-        if not os.path.isfile(SteererMatcher.detector_path_L):
-=======
 
         WEIGHTS_DIR.mkdir(exist_ok=True)
         # download detector
@@ -63,8 +44,7 @@
         self.detector, self.descriptor, self.steerer, self.matcher = self.build_matcher(steerer_type, device=device)
 
     def download_weights(self):
-        if not os.path.isfile(self.detector_path_L):
->>>>>>> b13f5a24
+        if not os.path.isfile(SteererMatcher.detector_path_L):
             print("Downloading dedode_detector_L.pth")
             py3_wget.download_file(
                 "https://github.com/Parskatt/DeDoDe/releases/download/dedode_pretrained_models/dedode_detector_L.pth",
@@ -80,11 +60,13 @@
         if not os.path.isfile(SteererMatcher.descriptor_path_B_C4):
             print("Downloading dedode_descriptor_B_C4.pth")
             py3_wget.download_file(
+            py3_wget.download_file(
                 'https://github.com/georg-bn/rotation-steerers/releases/download/release-2/B_C4_Perm_descriptor_setting_C.pth',
                 SteererMatcher.descriptor_path_B_C4
             )
         if not os.path.isfile(SteererMatcher.descriptor_path_B_SO2):
             print("Downloading dedode_descriptor_B_S02.pth")
+            py3_wget.download_file(
             py3_wget.download_file(
                 'https://github.com/georg-bn/rotation-steerers/releases/download/release-2/B_SO2_Spread_descriptor_setting_B.pth',
                 SteererMatcher.descriptor_path_B_SO2
@@ -93,15 +75,18 @@
         if not os.path.isfile(SteererMatcher.steerer_path_C):
             print("Downloading B_C4_Perm_steerer_setting_C.pth")
             py3_wget.download_file(
+            py3_wget.download_file(
                 'https://github.com/georg-bn/rotation-steerers/releases/download/release-2/B_C4_Perm_steerer_setting_C.pth',
                 SteererMatcher.steerer_path_C
             )
         if not os.path.isfile(SteererMatcher.steerer_path_B):
             print("Downloading B_SO2_Spread_steerer_setting_B.pth")
             py3_wget.download_file(
+            py3_wget.download_file(
                 'https://github.com/georg-bn/rotation-steerers/releases/download/release-2/B_SO2_Spread_steerer_setting_B.pth',
                 SteererMatcher.steerer_path_B
             )
+
 
     def build_matcher(self, steerer_type='C8', device='cpu'):
         if steerer_type == 'C4':
