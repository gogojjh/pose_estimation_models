
import urllib.request

import sys
from pathlib import Path
import math
import torch
import os
import torchvision.transforms as tfm
import torch.nn.functional as F


from matching.base_matcher import BaseMatcher

sys.path.append(str(Path(__file__).parent.parent.joinpath('third_party/DeDoDe')))
from DeDoDe import dedode_detector_L, dedode_detector_B, dedode_descriptor_G, dedode_descriptor_B

sys.path.append(str(Path(__file__).parent.parent.joinpath('third_party/Steerers')))
from rotation_steerers.steerers import DiscreteSteerer, ContinuousSteerer
from rotation_steerers.matchers.max_similarity import MaxSimilarityMatcher, ContinuousMaxSimilarityMatcher



class SteererMatcher(BaseMatcher):
    detector_path_L = 'model_weights/dedode_detector_L.pth'

    descriptor_path_G = 'model_weights/dedode_descriptor_G.pth'
    descriptor_path_B_C4 = 'model_weights/B_C4_Perm_descriptor_setting_C.pth'
    descriptor_path_B_SO2 = 'model_weights/B_SO2_Spread_descriptor_setting_B.pth'

    steerer_path_C = 'model_weights/B_C4_Perm_steerer_setting_C.pth'
    steerer_path_B = 'model_weights/B_SO2_Spread_steerer_setting_B.pth'

    dino_patch_size = 14

    def __init__(self, device="cpu", max_num_keypoints=2048, dedode_thresh=0.05, steerer_type='C8', *args, **kwargs):
        super().__init__(device)
        
        os.makedirs("model_weights", exist_ok=True)
        # download detector
        if not os.path.isfile(self.detector_path_L):
            print("Downloading dedode_detector_L.pth")
            urllib.request.urlretrieve(
                "https://github.com/Parskatt/DeDoDe/releases/download/dedode_pretrained_models/dedode_detector_L.pth",
                self.detector_path_L
            )
        # download descriptors
        if not os.path.isfile(self.descriptor_path_G):
            print("Downloading dedode_descriptor_G.pth")
            urllib.request.urlretrieve(
                "https://github.com/Parskatt/DeDoDe/releases/download/dedode_pretrained_models/dedode_descriptor_G.pth",
                self.descriptor_path_G
            )
        if not os.path.isfile(self.descriptor_path_B_C4):
            print("Downloading dedode_descriptor_B_C4.pth")
            urllib.request.urlretrieve(
                'https://github.com/georg-bn/rotation-steerers/releases/download/release-2/B_C4_Perm_descriptor_setting_C.pth',
                self.descriptor_path_B_C4
            )
        if not os.path.isfile(self.descriptor_path_B_SO2):
            print("Downloading dedode_descriptor_B_S02.pth")
            urllib.request.urlretrieve(
                'https://github.com/georg-bn/rotation-steerers/releases/download/release-2/B_SO2_Spread_descriptor_setting_B.pth',
                self.descriptor_path_B_SO2
            )
        # download steerers
        if not os.path.isfile(self.steerer_path_C):
            print("Downloading B_C4_Perm_steerer_setting_C.pth")
            urllib.request.urlretrieve(
                'https://github.com/georg-bn/rotation-steerers/releases/download/release-2/B_C4_Perm_steerer_setting_C.pth',
                self.steerer_path_C
            )
        if not os.path.isfile(self.steerer_path_B):
            print("Downloading B_SO2_Spread_steerer_setting_B.pth")
            urllib.request.urlretrieve(
                'https://github.com/georg-bn/rotation-steerers/releases/download/release-2/B_SO2_Spread_steerer_setting_B.pth',
                self.steerer_path_B
            )

        self.max_keypoints = max_num_keypoints
        self.threshold = dedode_thresh

        self.normalize = tfm.Normalize(mean=[0.485, 0.456, 0.406], std=[0.229, 0.224, 0.225])

        self.detector, self.descriptor, self.steerer, self.matcher = self.build_matcher(steerer_type, device=device)


    def build_matcher(self, steerer_type='C8', device='cpu'):
        if steerer_type == 'C4':
            detector = dedode_detector_L(weights = torch.load(self.detector_path_L, map_location = device))
            descriptor = dedode_descriptor_B(weights = torch.load(self.descriptor_path_B_C4, map_location = device))
            steerer = DiscreteSteerer(generator=torch.load(self.steerer_path_C, map_location = device))
            steerer_order = 4
        elif steerer_type == 'C8':
            detector = dedode_detector_L(weights = torch.load(self.detector_path_L, map_location = device))
            descriptor = dedode_descriptor_B(weights=torch.load(self.descriptor_path_B_SO2, map_location=device))
            steerer_order = 8
            steerer = DiscreteSteerer(
                generator=torch.matrix_exp(
                    (2 * 3.14159 / steerer_order)
                    * torch.load(self.steerer_path_B,map_location=device))
                )

        elif steerer_type == 'S02':
            descriptor = dedode_descriptor_B(weights=torch.load(self.descriptor_path_B_SO2,map_location=device))
            steerer = ContinuousSteerer(generator=torch.load(self.steerer_path_B,map_location=device))

        else:
            print(f'Steerer type {steerer_type} not yet implemented')

        if steerer_type == 'SO2':
            matcher = ContinuousMaxSimilarityMatcher(steerer=steerer, angles=[0.2, 1.2879, 3.14])
        else:
            matcher = MaxSimilarityMatcher(steerer=steerer, steerer_order=steerer_order)

        return detector, descriptor, steerer, matcher

<<<<<<< HEAD
    def preprocess(self, img):
        # ensure that the img has the proper w/h to be compatible with patch sizes
        _, h, w = img.shape
=======
    def _forward(self, img0, img1):
        # the super-class already makes sure that img0,img1 have same resolution
        # and that h == w
        _, h, _ = img0.shape
>>>>>>> d6ed012e
        imsize = h
        if not ((h % self.dino_patch_size) == 0):
            imsize = int(self.dino_patch_size*round(h / self.dino_patch_size, 0))
            img = tfm.functional.resize(img, imsize, antialias=True)
        _, new_h, new_w = img.shape
        if not ((new_w % self.dino_patch_size) == 0):
            safe_w = int(self.dino_patch_size*round(new_w / self.dino_patch_size, 0))
            img = tfm.functional.resize(img, (new_h, safe_w), antialias=True)

        img = self.normalize(img).unsqueeze(0).to(self.device)
        return img, imsize

    @torch.inference_mode()
    def forward(self, img0, img1):
        super().forward(img0, img1)
        # the super-class already makes sure that img0,img1 have same resolution
        # and that h == w
        img0, imsize = self.preprocess(img0)
        img1, imsize = self.preprocess(img1)

        batch_0 = {"image": img0}
        detections_0 = self.detector.detect(batch_0, num_keypoints=self.max_keypoints)
        keypoints_0, P_0 = detections_0["keypoints"], detections_0["confidence"]

        batch_1 = {"image": img1}
        detections_1 = self.detector.detect(batch_1, num_keypoints=self.max_keypoints)
        keypoints_1, P_1 = detections_1["keypoints"], detections_1["confidence"]

        description_0 = self.descriptor.describe_keypoints(batch_0, keypoints_0)["descriptions"]
        description_1 = self.descriptor.describe_keypoints(batch_1, keypoints_1)["descriptions"]

        matches_0, matches_1, _ = self.matcher.match(
            keypoints_0, description_0,
            keypoints_1, description_1,
            P_A = P_0, P_B = P_1, normalize = True, inv_temp=20,
            threshold = self.threshold # Increasing threshold -> fewer matches, fewer outliers
        )
        mkpts0, mkpts1 = self.matcher.to_pixel_coords(matches_0, matches_1, imsize, imsize, imsize, imsize)

        # process_matches is implemented by the parent BaseMatcher, it is the
        # same for all methods, given the matched keypoints
        return self.process_matches(mkpts0, mkpts1)<|MERGE_RESOLUTION|>--- conflicted
+++ resolved
@@ -115,16 +115,9 @@
 
         return detector, descriptor, steerer, matcher
 
-<<<<<<< HEAD
     def preprocess(self, img):
         # ensure that the img has the proper w/h to be compatible with patch sizes
         _, h, w = img.shape
-=======
-    def _forward(self, img0, img1):
-        # the super-class already makes sure that img0,img1 have same resolution
-        # and that h == w
-        _, h, _ = img0.shape
->>>>>>> d6ed012e
         imsize = h
         if not ((h % self.dino_patch_size) == 0):
             imsize = int(self.dino_patch_size*round(h / self.dino_patch_size, 0))
@@ -138,8 +131,7 @@
         return img, imsize
 
     @torch.inference_mode()
-    def forward(self, img0, img1):
-        super().forward(img0, img1)
+    def _forward(self, img0, img1):
         # the super-class already makes sure that img0,img1 have same resolution
         # and that h == w
         img0, imsize = self.preprocess(img0)
