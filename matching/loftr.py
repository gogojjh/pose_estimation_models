from kornia.feature import LoFTR
import torchvision.transforms as tfm
import torch
from matching.base_matcher import BaseMatcher


class LoftrMatcher(BaseMatcher):
    def __init__(self, device="cpu", *args, **kwargs):
        super().__init__(device)

        self.model = LoFTR(pretrained='outdoor').to(self.device)
    
<<<<<<< HEAD
    @torch.inference_mode()
    def forward(self, img0, img1):
        super().forward(img0, img1)
=======
    def _forward(self, img0, img1):
>>>>>>> d6ed012e
        
        img0 = tfm.Grayscale()(img0).unsqueeze(0).to(self.device)
        img1 = tfm.Grayscale()(img1).unsqueeze(0).to(self.device)
        
        batch = {'image0': img0, 'image1': img1}
        output = self.model(batch)
        mkpts0, mkpts1 = output["keypoints0"], output["keypoints1"]

        # process_matches is implemented by the parent BaseMatcher, it is the
        # same for all methods, given the matched keypoints
        return self.process_matches(mkpts0, mkpts1)<|MERGE_RESOLUTION|>--- conflicted
+++ resolved
@@ -10,13 +10,8 @@
 
         self.model = LoFTR(pretrained='outdoor').to(self.device)
     
-<<<<<<< HEAD
     @torch.inference_mode()
-    def forward(self, img0, img1):
-        super().forward(img0, img1)
-=======
     def _forward(self, img0, img1):
->>>>>>> d6ed012e
         
         img0 = tfm.Grayscale()(img0).unsqueeze(0).to(self.device)
         img1 = tfm.Grayscale()(img1).unsqueeze(0).to(self.device)
