--- conflicted
+++ resolved
@@ -52,10 +52,6 @@
     if isinstance(x, np.ndarray):
         return x
 
-<<<<<<< HEAD
-def to_normalized_coords(pts: Union[np.ndarray, torch.Tensor], height: int, width: int) -> np.ndarray:
-=======
-
 def to_tensor(x: np.ndarray | torch.Tensor, device: str = None) -> torch.Tensor:
     """Convert to tensor and place on device
 
@@ -75,8 +71,7 @@
         return x.to(device)
 
 
-def to_normalized_coords(pts: np.ndarray | torch.Tensor, height: int, width: int):
->>>>>>> 052dc4a9
+def to_normalized_coords(pts: Union[np.ndarray, torch.Tensor], height: int, width: int) -> np.ndarray:
     """normalize kpt coords from px space to [0,1]
     Assumes pts are in x, y order in array/tensor shape (N, 2)
 
