import logging
from pathlib import Path
import numpy as np
import torch
import torchvision.transforms as tfm
import os, contextlib
<<<<<<< HEAD
from yacs.config import CfgNode as CN
=======
from typing import Union
>>>>>>> 8ec3d7d7

logger = logging.getLogger()
logger.setLevel(31)  # Avoid printing useless low-level logs


def get_image_pairs_paths(inputs):
    inputs = Path(inputs)
    if not inputs.exists():
        raise RuntimeError(f"{inputs} does not exist")

    if inputs.is_file():
        with open(inputs) as file:
            lines = file.read().splitlines()
        pairs_of_paths = [line.strip().split(" ") for line in lines]
        for pair in pairs_of_paths:
            if len(pair) != 2:
                raise RuntimeError(f"{pair} should be a pair of paths")
        pairs_of_paths = [
            (Path(path0.strip()), Path(path1.strip()))
            for path0, path1 in pairs_of_paths
        ]
    else:
        pair_dirs = sorted(Path(inputs).glob("*"))
        pairs_of_paths = [list(pair_dir.glob("*")) for pair_dir in pair_dirs]
        for pair in pairs_of_paths:
            if len(pair) != 2:
                raise RuntimeError(f"{pair} should be a pair of paths")
    return pairs_of_paths

def to_numpy(x: Union[torch.Tensor, np.ndarray, dict, list]) -> np.ndarray:
    """convert item or container of items to numpy

    Args:
        x (Union[torch.Tensor, np.ndarray, dict, list]): input

    Returns:
        np.ndarray: numpy array of input
    """
    if isinstance(x, list):
        return np.array([to_numpy(i) for i in x])
    if isinstance(x, dict):
        for k, v in x.items():
            x[k] = to_numpy(v)
        return x
    if isinstance(x, torch.Tensor):
        return x.cpu().numpy()
    if isinstance(x, np.ndarray):
        return x

def to_normalized_coords(pts: Union[np.ndarray, torch.Tensor], height: int, width: int) -> np.ndarray:
    """normalize kpt coords from px space to [0,1]
    Assumes pts are in x, y order in array/tensor shape (N, 2)

    Args:
        pts (Union[np.ndarray, torch.Tensor]): array of kpts, must be shape (N, 2)
        height (int): height of img
        width (int): width of img

    Returns:
        np.ndarray: kpts in normalized [0,1] coords
    """
    # normalize kpt coords from px space to [0,1]
    # assume pts are in x,y order
    assert (
        pts.shape[-1] == 2
    ), f"input to `to_normalized_coords` should be shape (N, 2), input is shape {pts.shape}"
    pts = to_numpy(pts).astype(float)
    pts[:, 0] /= width
    pts[:, 1] /= height

    return pts

def to_px_coords(pts: Union[np.ndarray, torch.Tensor], height: int, width: int) -> np.ndarray:
    """unnormalized kpt coords from [0,1] to px space
    Assumes pts are in x, y order

    Args:
        pts (Union[np.ndarray, torch.Tensor]): array of kpts, must be shape (N, 2)
        height (int): height of img
        width (int): width of img

    Returns:
        np.ndarray: kpts in normalized [0,1] coords
    """
    assert (
        pts.shape[-1] == 2
    ), f"input to `to_px_coords` should be shape (N, 2), input is shape {pts.shape}"
    pts = to_numpy(pts)
    pts[:, 0] *= width
    pts[:, 1] *= height

    return pts

def resize_to_divisible(img: torch.Tensor, divisible_by: int = 14) -> torch.Tensor:
    """Resize to be divisible by a factor. Useful for ViT based models.

    Args:
        img (torch.Tensor): img as tensor, in (*, H, W) order
        divisible_by (int, optional): factor to make sure img is divisible by. Defaults to 14.

    Returns:
        torch.Tensor: img tensor with divisible shape
    """
    h, w = img.shape[-2:]

    divisible_h = round(h / divisible_by) * divisible_by
    divisible_w = round(w / divisible_by) * divisible_by
    img = tfm.functional.resize(img, [divisible_h, divisible_w], antialias=True)

    return img

def supress_stdout(func):
    def wrapper(*a, **ka):
        with open(os.devnull, 'w') as devnull:
            with contextlib.redirect_stdout(devnull):
                return func(*a, **ka)
    return wrapper

def lower_config(yacs_cfg):
    if not isinstance(yacs_cfg, CN):
        return yacs_cfg
    return {k.lower(): lower_config(v) for k, v in yacs_cfg.items()}<|MERGE_RESOLUTION|>--- conflicted
+++ resolved
@@ -4,11 +4,8 @@
 import torch
 import torchvision.transforms as tfm
 import os, contextlib
-<<<<<<< HEAD
 from yacs.config import CfgNode as CN
-=======
 from typing import Union
->>>>>>> 8ec3d7d7
 
 logger = logging.getLogger()
 logger.setLevel(31)  # Avoid printing useless low-level logs
